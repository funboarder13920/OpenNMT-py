--- conflicted
+++ resolved
@@ -3,17 +3,11 @@
 [![Build Status](https://travis-ci.org/Ubiqus/OpenNMT-py.svg?branch=master)](https://travis-ci.org/Ubiqus/OpenNMT-py)
 
 
-<<<<<<< HEAD
 Codebase is relatively stable, but PyTorch is still evolving. We currently only support PyTorch 0.4 and recommend forking if you need to have stable code.
 
 OpenNMT-py is run as a collaborative open-source project. It is maintained by [Sasha Rush](http://github.com/srush) (Cambridge, MA), [Ben Peters](http://github.com/bpopeters) (Saarbrücken), and [Jianyu Zhan](http://github.com/jianyuzhan) (Shanghai). The original code was written by [Adam Lerer](http://github.com/adamlerer) (NYC). 
 We love contributions. Please consult the Issues page for any [Contributions Welcome](https://github.com/OpenNMT/OpenNMT-py/issues?q=is%3Aissue+is%3Aopen+label%3A%22contributions+welcome%22) tagged post. 
-=======
-This is a fork of OpenNMT-py
-Multi-GPU supported with Torch Distributed (pytorch 0.4)
 
-See major changes here: https://github.com/Ubiqus/OpenNMT-py/releases
->>>>>>> 96b38f68
 
 Script for upgrading existing pytorch 0.3 models: tools/03to04.py
 
@@ -108,14 +102,6 @@
 
 Go to tutorial: [How to use GloVe pre-trained embeddings in OpenNMT-py](http://forum.opennmt.net/t/how-to-use-glove-pre-trained-embeddings-in-opennmt-py/1011)
 
-<<<<<<< HEAD
-## Pretrained Models
-
-The following pretrained models can be downloaded and used with translate.py.
-
-http://opennmt.net/Models-py/
-
-
 
 ## Citation
 
@@ -135,5 +121,3 @@
   doi       = {10.18653/v1/P17-4012}
 }
 ```
-=======
->>>>>>> 96b38f68
