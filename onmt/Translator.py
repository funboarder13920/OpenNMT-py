import torch
from torch.autograd import Variable

import onmt
import onmt.Models
import onmt.ModelConstructor
import onmt.modules
import onmt.IO
from onmt.Utils import use_gpu


class Translator(object):
    def __init__(self, opt, dummy_opt={}):
        # Add in default model arguments, possibly added since training.
        self.opt = opt
        checkpoint = torch.load(opt.model,
                                map_location=lambda storage, loc: storage)
        self.fields = onmt.IO.load_fields(checkpoint['vocab'],
                                          data_type=opt.model_type)

        model_opt = checkpoint['opt']
        for arg in dummy_opt:
            if arg not in model_opt:
                model_opt.__dict__[arg] = dummy_opt[arg]

        self._type = model_opt.encoder_type
        self.copy_attn = model_opt.copy_attn

        self.model = onmt.ModelConstructor.make_base_model(
                            model_opt, self.fields, use_gpu(opt), checkpoint)
        self.model.eval()
        self.model.generator.eval()

        # Length + Coverage Penalty
        self.alpha = opt.alpha
        self.beta = opt.beta

        # for debugging
        self.beam_accum = None

    def initBeamAccum(self):
        self.beam_accum = {
            "predicted_ids": [],
            "beam_parent_ids": [],
            "scores": [],
            "log_probs": []}

    def buildTargetTokens(self, pred, src, attn, copy_vocab):
        vocab = self.fields["tgt"].vocab
        tokens = []
        for tok in pred:
            if tok < len(vocab):
                tokens.append(vocab.itos[tok])
            else:
                tokens.append(copy_vocab.itos[tok - len(vocab)])
            if tokens[-1] == onmt.IO.EOS_WORD:
                tokens = tokens[:-1]
                break

        if self.opt.replace_unk and (attn is not None) and (src is not None):
            for i in range(len(tokens)):
                if tokens[i] == vocab.itos[onmt.IO.UNK]:
                    _, maxIndex = attn[i].max(0)
                    tokens[i] = self.fields["src"].vocab.itos[src[maxIndex[0]]]
        return tokens

    def _runTarget(self, batch, data):

        _, src_lengths = batch.src
        src = onmt.IO.make_features(batch, 'src')
        tgt_in = onmt.IO.make_features(batch, 'tgt')[:-1]

        #  (1) run the encoder on the src
        encStates, context = self.model.encoder(src, src_lengths)
        decStates = self.model.decoder.init_decoder_state(
                                        src, context, encStates)

        #  (2) if a target is specified, compute the 'goldScore'
        #  (i.e. log likelihood) of the target under the model
        tt = torch.cuda if self.opt.cuda else torch
        goldScores = tt.FloatTensor(batch.batch_size).fill_(0)
        decOut, decStates, attn = self.model.decoder(
            tgt_in, context, decStates, context_lengths=src_lengths)

        tgt_pad = self.fields["tgt"].vocab.stoi[onmt.IO.PAD_WORD]
        for dec, tgt in zip(decOut, batch.tgt[1:].data):
            # Log prob of each word.
            out = self.model.generator.forward(dec)
            tgt = tgt.unsqueeze(1)
            scores = out.data.gather(1, tgt)
            scores.masked_fill_(tgt.eq(tgt_pad), 0)
            goldScores += scores
        return goldScores

    def translateBatch(self, batch, dataset):
        beam_size = self.opt.beam_size
        batch_size = batch.batch_size

        # (1) Run the encoder on the src.
        if hasattr(batch, 'src'):
            _, src_lengths = batch.src
            src = onmt.IO.make_features(batch, 'src')
        elif hasattr(batch, 'src_img'):
            src = onmt.IO.make_features(batch, 'src_img')
            src_lengths = None
        elif hasattr(batch, 'src_audio'):
            src = onmt.IO.make_features(batch, 'src_audio')
            src_lengths = None
        encStates, context = self.model.encoder(src, src_lengths)
        decStates = self.model.decoder.init_decoder_state(
                                        src, context, encStates)

        #  (1b) Initialize for the decoder.
        def var(a): return Variable(a, volatile=True)

        def rvar(a): return var(a.repeat(1, beam_size, 1))

        # Repeat everything beam_size times.
        context = rvar(context.data)
<<<<<<< HEAD
        if hasattr(batch, 'src_map'):
            srcMap = rvar(batch.src_map.data)
        else:
            srcMap = None
=======
        context_lengths = src_lengths.repeat(beam_size)
        src = rvar(src.data)
        srcMap = rvar(batch.src_map.data)
>>>>>>> bcd6f8e0
        decStates.repeat_beam_size_times(beam_size)
        scorer = onmt.GNMTGlobalScorer(self.alpha, self.beta)
        beam = [onmt.Beam(beam_size, n_best=self.opt.n_best,
                          cuda=self.opt.cuda,
                          vocab=self.fields["tgt"].vocab,
                          global_scorer=scorer)
                for __ in range(batch_size)]

        # (2) run the decoder to generate sentences, using beam search.

        def bottle(m):
            return m.view(batch_size * beam_size, -1)

        def unbottle(m):
            return m.view(beam_size, batch_size, -1)

        for i in range(self.opt.max_sent_length):

            if all((b.done() for b in beam)):
                break

            # Construct batch x beam_size nxt words.
            # Get all the pending current beam words and arrange for forward.
            inp = var(torch.stack([b.getCurrentState() for b in beam])
                      .t().contiguous().view(1, -1))

            # Turn any copied words to UNKs
            # 0 is unk
            if self.copy_attn:
                inp = inp.masked_fill(
                    inp.gt(len(self.fields["tgt"].vocab) - 1), 0)

            # Temporary kludge solution to handle changed dim expectation
            # in the decoder
            inp = inp.unsqueeze(2)

            # Run one step.
            decOut, decStates, attn = self.model.decoder(
                inp, context, decStates, context_lengths=context_lengths)
            decOut = decOut.squeeze(0)
            # decOut: beam x rnn_size

            # (b) Compute a vector of batch*beam word scores.
            if not self.copy_attn:
                out = self.model.generator.forward(decOut).data
                out = unbottle(out)
                # beam x tgt_vocab
            else:
                out = self.model.generator.forward(decOut,
                                                   attn["copy"].squeeze(0),
                                                   srcMap)
                # beam x (tgt_vocab + extra_vocab)
                out = dataset.collapse_copy_scores(
                    unbottle(out.data),
                    batch, self.fields["tgt"].vocab)
                # beam x tgt_vocab
                out = out.log()

            # (c) Advance each beam.
            for j, b in enumerate(beam):
                b.advance(
                    out[:, j],
                    unbottle(attn["std"]).data[:, j, :context_lengths[j]])
                decStates.beam_update(j, b.getCurrentOrigin(), beam_size)

        if "tgt" in batch.__dict__:
            allGold = self._runTarget(batch, dataset)
        else:
            allGold = [0] * batch_size

        # (3) Package everything up.
        allHyps, allScores, allAttn = [], [], []
        for b in beam:
            n_best = self.opt.n_best
            scores, ks = b.sortFinished(minimum=n_best)
            hyps, attn = [], []
            for i, (times, k) in enumerate(ks[:n_best]):
                hyp, att = b.getHyp(times, k)
                hyps.append(hyp)
                attn.append(att)
            allHyps.append(hyps)
            allScores.append(scores)
            allAttn.append(attn)

        return allHyps, allScores, allAttn, allGold

    def translate(self, batch, data):
        #  (1) convert words to indexes
        batch_size = batch.batch_size

        #  (2) translate
        pred, predScore, attn, goldScore = self.translateBatch(batch, data)
        assert(len(goldScore) == len(pred))
        pred, predScore, attn, goldScore, i = list(zip(
            *sorted(zip(pred, predScore, attn, goldScore,
                        batch.indices.data),
                    key=lambda x: x[-1])))
        inds, perm = torch.sort(batch.indices.data)

        #  (3) convert indexes to words
        predBatch, goldBatch = [], []
        if hasattr(batch, 'src'):
            src = batch.src[0].data.index_select(1, perm)
        else:
            src = None
        if self.opt.tgt:
            tgt = batch.tgt.data.index_select(1, perm)
        for b in range(batch_size):
            if hasattr(batch, 'src'):
                src_vocab = data.src_vocabs[inds[b]]
            else:
                src_vocab = None
            predBatch.append(
                [self.buildTargetTokens(pred[b][n], src[:, b]
                                        if src is not None else None,
                                        attn[b][n], src_vocab)
                 for n in range(self.opt.n_best)])
            if self.opt.tgt:
                goldBatch.append(
                    self.buildTargetTokens(tgt[1:, b], src[:, b]
                                           if src is not None else None,
                                           None, None))
        return predBatch, goldBatch, predScore, goldScore, attn, src<|MERGE_RESOLUTION|>--- conflicted
+++ resolved
@@ -117,16 +117,11 @@
 
         # Repeat everything beam_size times.
         context = rvar(context.data)
-<<<<<<< HEAD
+        context_lengths = src_lengths.repeat(beam_size)
         if hasattr(batch, 'src_map'):
             srcMap = rvar(batch.src_map.data)
         else:
             srcMap = None
-=======
-        context_lengths = src_lengths.repeat(beam_size)
-        src = rvar(src.data)
-        srcMap = rvar(batch.src_map.data)
->>>>>>> bcd6f8e0
         decStates.repeat_beam_size_times(beam_size)
         scorer = onmt.GNMTGlobalScorer(self.alpha, self.beta)
         beam = [onmt.Beam(beam_size, n_best=self.opt.n_best,
