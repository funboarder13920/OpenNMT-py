--- conflicted
+++ resolved
@@ -549,16 +549,9 @@
 
         inputs_norm = self.layer_norm_1(inputs)
 
-<<<<<<< HEAD
-        output = self.drop(query) + inputs
-
-        # enlever layer_norm_2
-        output_feedforward = self.feed_forward(self.layer_norm_2(output))
-=======
         query, attns = self._forward_self_attn(
             inputs_norm, dec_mask, layer_cache, step
         )
->>>>>>> 7fbae136
 
         output = self.drop(query) + inputs
 
