--- conflicted
+++ resolved
@@ -26,10 +26,7 @@
         aan_useffn=False,
         full_context_alignment=False,
         alignment_heads=0,
-<<<<<<< HEAD
-=======
         pos_ffn_activation_fn=ActivationFunction.relu,
->>>>>>> cf70bcd2
     ):
         """
         Args:
@@ -54,12 +51,9 @@
                 alignment
             alignment_heads (int):
                 N. of cross attention heads to use for alignment guiding
-<<<<<<< HEAD
-=======
             pos_ffn_activation_fn (ActivationFunction):
                 activation function choice for PositionwiseFeedForward layer
 
->>>>>>> cf70bcd2
         """
         super(TransformerDecoderLayerBase, self).__init__()
 
@@ -75,13 +69,9 @@
                 d_model, dropout=attention_dropout, aan_useffn=aan_useffn
             )
 
-<<<<<<< HEAD
-        self.feed_forward = PositionwiseFeedForward(d_model, d_ff, dropout)
-=======
-        self.feed_forward = PositionwiseFeedForward(d_model, d_ff, dropout,
-                                                    pos_ffn_activation_fn
-                                                    )
->>>>>>> cf70bcd2
+        self.feed_forward = PositionwiseFeedForward(
+            d_model, d_ff, dropout, pos_ffn_activation_fn
+        )
         self.layer_norm_1 = nn.LayerNorm(d_model, eps=1e-6)
         self.drop = nn.Dropout(dropout)
         self.full_context_alignment = full_context_alignment
@@ -218,10 +208,7 @@
             aan_useffn,
             full_context_alignment,
             alignment_heads,
-<<<<<<< HEAD
-=======
             pos_ffn_activation_fn=pos_ffn_activation_fn,
->>>>>>> cf70bcd2
         )
         self.context_attn = MultiHeadedAttention(
             heads, d_model, dropout=attention_dropout
