"""
This file is for models creation, which consults options
and creates each encoder and decoder accordingly.
"""
import torch.nn as nn

import onmt
import onmt.Models
import onmt.modules
from onmt.IO import ONMTDataset
from onmt.Models import NMTModel, MeanEncoder, RNNEncoder, \
                        StdRNNDecoder, InputFeedRNNDecoder
from onmt.modules import Embeddings, ImageEncoder, CopyGenerator, \
                         TransformerEncoder, TransformerDecoder, \
                         CNNEncoder, CNNDecoder


def make_embeddings(opt, word_dict, feature_dicts, for_encoder=True):
    """
    Make an Embeddings instance.
    Args:
        opt: the option in current environment.
        word_dict(Vocab): words dictionary.
        feature_dicts([Vocab], optional): a list of feature dictionary.
        for_encoder(bool): make Embeddings for encoder or decoder?
    """
    if for_encoder:
        embedding_dim = opt.src_word_vec_size
    else:
        embedding_dim = opt.tgt_word_vec_size

    word_padding_idx = word_dict.stoi[onmt.IO.PAD_WORD]
    num_word_embeddings = len(word_dict)

    feats_padding_idx = [feat_dict.stoi[onmt.IO.PAD_WORD]
                         for feat_dict in feature_dicts]
    num_feat_embeddings = [len(feat_dict) for feat_dict in
                           feature_dicts]

    return Embeddings(embedding_dim,
                      opt.position_encoding,
                      opt.feat_merge,
                      opt.feat_vec_exponent,
                      opt.feat_vec_size,
                      opt.dropout,
                      word_padding_idx,
                      feats_padding_idx,
                      num_word_embeddings,
                      num_feat_embeddings)


def make_encoder(opt, embeddings):
    """
    Various encoder dispatcher function.
    Args:
        opt: the option in current environment.
        embeddings (Embeddings): vocab embeddings for this encoder.
    """
    if opt.encoder_type == "transformer":
        return TransformerEncoder(opt.enc_layers, opt.rnn_size,
                                  opt.dropout, embeddings)
    elif opt.encoder_type == "cnn":
        return CNNEncoder(opt.enc_layers, opt.rnn_size,
                          opt.cnn_kernel_width,
                          opt.dropout, embeddings)
    elif opt.encoder_type == "mean":
        return MeanEncoder(opt.enc_layers, embeddings)
    else:
        # "rnn" or "brnn"
        return RNNEncoder(opt.rnn_type, opt.brnn, opt.dec_layers,
                          opt.rnn_size, opt.dropout, embeddings)


def make_decoder(opt, embeddings):
    """
    Various decoder dispatcher function.
    Args:
        opt: the option in current environment.
        embeddings (Embeddings): vocab embeddings for this decoder.
    """
    if opt.decoder_type == "transformer":
        return TransformerDecoder(opt.dec_layers, opt.rnn_size,
                                  opt.global_attention, opt.copy_attn,
                                  opt.dropout, embeddings)
    elif opt.decoder_type == "cnn":
        return CNNDecoder(opt.dec_layers, opt.rnn_size,
                          opt.global_attention, opt.copy_attn,
                          opt.cnn_kernel_width, opt.dropout,
                          embeddings)
    elif opt.input_feed:
        return InputFeedRNNDecoder(opt.rnn_type, opt.brnn,
                                   opt.dec_layers, opt.rnn_size,
                                   opt.global_attention,
                                   opt.coverage_attn,
                                   opt.context_gate,
                                   opt.copy_attn,
                                   opt.dropout,
                                   embeddings)
    else:
        return StdRNNDecoder(opt.rnn_type, opt.brnn,
                             opt.dec_layers, opt.rnn_size,
                             opt.global_attention,
                             opt.coverage_attn,
                             opt.context_gate,
                             opt.copy_attn,
                             opt.dropout,
                             embeddings)


def make_base_model(model_opt, fields, gpuid, checkpoint=None):
    """
    Args:
        model_opt: the option loaded from checkpoint.
        fields: `Field` objects for the model.
        gpuid: a list of integers, one for each gpu
        checkpoint: the snapshot model.
    Returns:
        the NMTModel.
    """
    assert model_opt.model_type in ["text", "img"], \
        ("Unsupported model type %s" % (model_opt.model_type))

    # Make encoder.
    if model_opt.model_type == "text":
        src_dict = fields["src"].vocab
        feature_dicts = ONMTDataset.collect_feature_dicts(fields)
        src_embeddings = make_embeddings(model_opt, src_dict,
                                         feature_dicts)
        encoder = make_encoder(model_opt, src_embeddings)
    else:
        encoder = ImageEncoder(model_opt.layers,
                               model_opt.brnn,
                               model_opt.rnn_size,
                               model_opt.dropout)

    # Make decoder.
    tgt_dict = fields["tgt"].vocab
    # TODO: prepare for a future where tgt features are possible.
    feature_dicts = []
    tgt_embeddings = make_embeddings(model_opt, tgt_dict,
                                     feature_dicts, for_encoder=False)
    decoder = make_decoder(model_opt, tgt_embeddings)

    # Make NMTModel(= encoder + decoder).
    model = NMTModel(encoder, decoder)

    # Make Generator.
    if not model_opt.copy_attn:
        generator = nn.Sequential(
            nn.Linear(model_opt.rnn_size, len(fields["tgt"].vocab)),
            nn.LogSoftmax())
        if model_opt.share_decoder_embeddings:
            generator[0].weight = decoder.embeddings.word_lut.weight
    else:
        generator = CopyGenerator(model_opt, fields["src"].vocab,
                                  fields["tgt"].vocab)

    # Load the model states from checkpoint.
    if checkpoint is not None:
        print('Loading model')
        model.load_state_dict(checkpoint['model'])
        generator.load_state_dict(checkpoint['generator'])
    
    # add the generator to the module (does this register the parameter?)
    model.generator = generator

    # Make the whole model leverage GPU if indicated to do so.
    if gpuid:
        model.cuda()
    else:
        model.cpu()
<<<<<<< HEAD
=======
        generator.cpu()

    model.generator = generator
>>>>>>> 9bc669e9

    return model<|MERGE_RESOLUTION|>--- conflicted
+++ resolved
@@ -169,11 +169,5 @@
         model.cuda()
     else:
         model.cpu()
-<<<<<<< HEAD
-=======
-        generator.cpu()
-
-    model.generator = generator
->>>>>>> 9bc669e9
 
     return model