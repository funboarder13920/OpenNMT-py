"""Position feed-forward network from "Attention is All You Need"."""

import torch.nn as nn
<<<<<<< HEAD
import torch
import math

def gelu_new(x):
    """
    Implementation of the GELU activation function currently in Google BERT repo (identical to OpenAI GPT). Also see
    the Gaussian Error Linear Units paper: https://arxiv.org/abs/1606.08415
    """
    return 0.5 * x * (1.0 + torch.tanh(math.sqrt(2.0 / math.pi) * (x + 0.044715 * torch.pow(x, 3.0))))
=======
import torch.nn.functional as F


class ActivationFunction(object):
    relu = "relu"
    gelu = "gelu"


ACTIVATION_FUNCTIONS = {
    ActivationFunction.relu: F.relu,
    ActivationFunction.gelu: F.gelu,
}
>>>>>>> cf70bcd2


class PositionwiseFeedForward(nn.Module):
    """ A two-layer Feed-Forward-Network with residual layer norm.

    Args:
        d_model (int): the size of input for the first-layer of the FFN.
        d_ff (int): the hidden layer size of the second-layer
            of the FNN.
        dropout (float): dropout probability in :math:`[0, 1)`.
        activation_fn (ActivationFunction): activation function used.
    """

    def __init__(self, d_model, d_ff, dropout=0.1,
                 activation_fn=ActivationFunction.relu):
        super(PositionwiseFeedForward, self).__init__()
        self.w_1 = nn.Linear(d_model, d_ff)
        self.w_2 = nn.Linear(d_ff, d_model)
        self.layer_norm = nn.LayerNorm(d_model, eps=1e-6)
<<<<<<< HEAD
        self.relu = gelu_new
        self.dropout = nn.Dropout(dropout)
=======
        self.dropout_1 = nn.Dropout(dropout)
        self.activation = ACTIVATION_FUNCTIONS[activation_fn]
        self.dropout_2 = nn.Dropout(dropout)
>>>>>>> cf70bcd2

    def forward(self, x):
        """Layer definition.

        Args:
            x: ``(batch_size, input_len, model_dim)``

        Returns:
            (FloatTensor): Output ``(batch_size, input_len, model_dim)``.
        """

<<<<<<< HEAD
        inter = self.relu(self.w_1(self.layer_norm(x)))
        output = self.dropout(self.w_2(inter))
=======
        inter = self.dropout_1(self.activation(self.w_1(self.layer_norm(x))))
        output = self.dropout_2(self.w_2(inter))
>>>>>>> cf70bcd2
        return output + x

    def update_dropout(self, dropout):
        self.dropout.p = dropout<|MERGE_RESOLUTION|>--- conflicted
+++ resolved
@@ -1,7 +1,6 @@
 """Position feed-forward network from "Attention is All You Need"."""
 
 import torch.nn as nn
-<<<<<<< HEAD
 import torch
 import math
 
@@ -11,7 +10,6 @@
     the Gaussian Error Linear Units paper: https://arxiv.org/abs/1606.08415
     """
     return 0.5 * x * (1.0 + torch.tanh(math.sqrt(2.0 / math.pi) * (x + 0.044715 * torch.pow(x, 3.0))))
-=======
 import torch.nn.functional as F
 
 
@@ -21,10 +19,9 @@
 
 
 ACTIVATION_FUNCTIONS = {
-    ActivationFunction.relu: F.relu,
-    ActivationFunction.gelu: F.gelu,
+    ActivationFunction.relu: gelu_new,
+    ActivationFunction.gelu: gelu_new,
 }
->>>>>>> cf70bcd2
 
 
 class PositionwiseFeedForward(nn.Module):
@@ -44,14 +41,9 @@
         self.w_1 = nn.Linear(d_model, d_ff)
         self.w_2 = nn.Linear(d_ff, d_model)
         self.layer_norm = nn.LayerNorm(d_model, eps=1e-6)
-<<<<<<< HEAD
-        self.relu = gelu_new
-        self.dropout = nn.Dropout(dropout)
-=======
         self.dropout_1 = nn.Dropout(dropout)
         self.activation = ACTIVATION_FUNCTIONS[activation_fn]
         self.dropout_2 = nn.Dropout(dropout)
->>>>>>> cf70bcd2
 
     def forward(self, x):
         """Layer definition.
@@ -63,13 +55,8 @@
             (FloatTensor): Output ``(batch_size, input_len, model_dim)``.
         """
 
-<<<<<<< HEAD
-        inter = self.relu(self.w_1(self.layer_norm(x)))
-        output = self.dropout(self.w_2(inter))
-=======
         inter = self.dropout_1(self.activation(self.w_1(self.layer_norm(x))))
         output = self.dropout_2(self.w_2(inter))
->>>>>>> cf70bcd2
         return output + x
 
     def update_dropout(self, dropout):
